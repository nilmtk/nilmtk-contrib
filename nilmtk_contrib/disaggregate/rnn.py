from __future__ import print_function, division
from warnings import warn
from nilmtk.disaggregate import Disaggregator
from tensorflow.keras.layers import Conv1D, Dense, Dropout, Reshape, Flatten, Bidirectional, LSTM
import os
import pickle
import pandas as pd
import numpy as np
from collections import OrderedDict
from tensorflow.keras.optimizers import SGD
from tensorflow.keras.models import Sequential, load_model
import matplotlib.pyplot as plt
<<<<<<< HEAD
from sklearn.model_selection import train_test_split
from keras.callbacks import ModelCheckpoint
import keras.backend as K
=======
from tensorflow.keras.callbacks import ModelCheckpoint
import tensorflow.keras.backend as K
import random
>>>>>>> e7fc09e8
import sys


class SequenceLengthError(Exception):
    pass

class ApplianceNotFoundError(Exception):
    pass

class RNN(Disaggregator):

    def __init__(self, params):
        """
        Parameters to be specified for the model
        """

        self.MODEL_NAME = "RNN"
        self.models = OrderedDict()
        self.file_prefix = "{}-temp-weights".format(self.MODEL_NAME.lower())
        self.chunk_wise_training = params.get('chunk_wise_training',False)
        self.sequence_length = params.get('sequence_length',19)
        self.n_epochs = params.get('n_epochs', 10 )
        self.batch_size = params.get('batch_size',512)
        self.appliance_params = params.get('appliance_params',{})
        self.mains_mean = params.get('mains_mean',1800)
        self.mains_std = params.get('mains_std',600)
        if self.sequence_length%2==0:
            print ("Sequence length should be odd!")
            raise (SequenceLengthError)

<<<<<<< HEAD
    def partial_fit(self, train_main, train_appliances, do_preprocessing=True, current_epoch=0, **load_kwargs):

=======
    def partial_fit(self, train_main, train_appliances, do_preprocessing=True, **load_kwargs):
>>>>>>> e7fc09e8
        # If no appliance wise parameters are provided, then copmute them using the first chunk
        if len(self.appliance_params) == 0:
            self.set_appliance_params(train_appliances)

        print("...............RNN partial_fit running...............")
        # Do the pre-processing, such as  windowing and normalizing
        if do_preprocessing:
            train_main, train_appliances = self.call_preprocessing(
                train_main, train_appliances, 'train')

        train_main = pd.concat(train_main, axis=0)
        train_main = train_main.values.reshape((-1, self.sequence_length, 1))
        new_train_appliances = []
        for app_name, app_df in train_appliances:
            app_df = pd.concat(app_df, axis=0)
            app_df_values = app_df.values.reshape(( -1, 1 ))
            new_train_appliances.append((app_name, app_df_values))
        train_appliances = new_train_appliances

        for appliance_name, power in train_appliances:
            # Check if the appliance was already trained. If not then create a new model for it
            if appliance_name not in self.models:
                print("First model training for ", appliance_name)
                self.models[appliance_name] = self.return_network()
            # Retrain the particular appliance
            else:
                print("Started Retraining model for ", appliance_name)

            model = self.models[appliance_name]
            if train_main.size > 0:
                # Sometimes chunks can be empty after dropping NANS
                if len(train_main) > 10:
                    # Do validation when you have sufficient samples
                    filepath = self.file_prefix + "-{}-epoch{}.h5".format(
                            "_".join(appliance_name.split()),
                            current_epoch,
                    )
                    checkpoint = ModelCheckpoint(filepath,monitor='val_loss',verbose=1,save_best_only=True,mode='min')
                    model.fit(
                            train_x, train_y,
                            validation_split=.15,
                            epochs=self.n_epochs,
                            batch_size=self.batch_size,
                            callbacks=[ checkpoint ],
                    )
                    model.load_weights(filepath)

    def disaggregate_chunk(self,test_main_list,model=None,do_preprocessing=True):

        if model is not None:
            self.models = model

        # Preprocess the test mains such as windowing and normalizing

        if do_preprocessing:
            test_main_list = self.call_preprocessing(
                test_main_list, submeters_lst=None, method='test')

        test_predictions = []
        for test_main in test_main_list:
            test_main = test_main.values
            test_main = test_main.reshape((-1, self.sequence_length, 1))
            disggregation_dict = {}
            for appliance in self.models:
                prediction = self.models[appliance].predict(test_main,batch_size=self.batch_size)
                prediction = self.appliance_params[appliance]['mean'] + prediction * self.appliance_params[appliance]['std']
                valid_predictions = prediction.flatten()
                valid_predictions = np.where(valid_predictions > 0, valid_predictions, 0)
                df = pd.Series(valid_predictions)
                disggregation_dict[appliance] = df
            results = pd.DataFrame(disggregation_dict, dtype='float32')
            test_predictions.append(results)
        return test_predictions

    def return_network(self):
        '''Creates the RNN module described in the paper
        '''
        model = Sequential()

        # 1D Conv
        model.add(Conv1D(16,4,activation="linear",input_shape=(self.sequence_length,1),padding="same",strides=1))

        # Bi-directional LSTMs
        model.add(Bidirectional(LSTM(128,return_sequences=True,stateful=False),merge_mode='concat'))
        model.add(Bidirectional(LSTM(256,return_sequences=False,stateful=False),merge_mode='concat'))

        # Fully Connected Layers
        model.add(Dense(128, activation='tanh'))
        model.add(Dense(1, activation='linear'))

        model.compile(loss='mse', optimizer='adam', metrics=['mse'])

        return model

    def call_preprocessing(self, mains_lst, submeters_lst, method):

        if method == 'train':
            mains_df_list = []
            for mains in mains_lst:
                new_mains = mains.values.flatten()
                n = self.sequence_length
                units_to_pad = n // 2
                new_mains = np.pad(new_mains,(units_to_pad,units_to_pad),'constant',constant_values=(0,0))
                new_mains = np.array([new_mains[i:i + n] for i in range(len(new_mains) - n + 1)])
                new_mains = (new_mains - self.mains_mean) / self.mains_std
                mains_df_list.append(pd.DataFrame(new_mains))

            appliance_list = []
            for app_index, (app_name, app_df_list) in enumerate(submeters_lst):
                if app_name in self.appliance_params:
                    app_mean = self.appliance_params[app_name]['mean']
                    app_std = self.appliance_params[app_name]['std']
                else:
                    print ("Parameters for ", app_name ," were not found!")
                    raise ApplianceNotFoundError()

                processed_appliance_dfs = []

                for app_df in app_df_list:
                    new_app_readings = app_df.values.reshape((-1, 1))
                    # This is for choosing windows
                    new_app_readings = (new_app_readings - app_mean) / app_std  
                    # Return as a list of dataframe
                    processed_appliance_dfs.append(pd.DataFrame(new_app_readings))
                appliance_list.append((app_name, processed_appliance_dfs))
            return mains_df_list, appliance_list

        else:
            mains_df_list = []

            for mains in mains_lst:
                new_mains = mains.values.flatten()
                n = self.sequence_length
                units_to_pad = n // 2
                new_mains = np.pad(new_mains,(units_to_pad,units_to_pad),'constant',constant_values=(0,0))
                new_mains = np.array([new_mains[i:i + n] for i in range(len(new_mains) - n + 1)])
                new_mains = (new_mains - self.mains_mean) / self.mains_std
                mains_df_list.append(pd.DataFrame(new_mains))
            return mains_df_list

    def set_appliance_params(self,train_appliances):
        # Find the parameters using the first
        for (app_name,df_list) in train_appliances:
            l = np.array(pd.concat(df_list,axis=0))
            app_mean = np.mean(l)
            app_std = np.std(l)
            if app_std<1:
                app_std = 100
            self.appliance_params.update({app_name:{'mean':app_mean,'std':app_std}})
        print (self.appliance_params)

    def clear_model_checkpoints(self):
        with os.scandir() as path_list:
            for entry in path_list:
                if entry.is_file() and entry.name.startswith(self.file_prefix) \
                        and entry.name.endswith(".h5"):
                    print("{}: Removing {}".format(self.MODEL_NAME, entry.path))
                    os.remove(entry.path)
<|MERGE_RESOLUTION|>--- conflicted
+++ resolved
@@ -1,4 +1,3 @@
-from __future__ import print_function, division
 from warnings import warn
 from nilmtk.disaggregate import Disaggregator
 from tensorflow.keras.layers import Conv1D, Dense, Dropout, Reshape, Flatten, Bidirectional, LSTM
@@ -10,15 +9,8 @@
 from tensorflow.keras.optimizers import SGD
 from tensorflow.keras.models import Sequential, load_model
 import matplotlib.pyplot as plt
-<<<<<<< HEAD
-from sklearn.model_selection import train_test_split
-from keras.callbacks import ModelCheckpoint
-import keras.backend as K
-=======
 from tensorflow.keras.callbacks import ModelCheckpoint
 import tensorflow.keras.backend as K
-import random
->>>>>>> e7fc09e8
 import sys
 
 
@@ -49,12 +41,8 @@
             print ("Sequence length should be odd!")
             raise (SequenceLengthError)
 
-<<<<<<< HEAD
+
     def partial_fit(self, train_main, train_appliances, do_preprocessing=True, current_epoch=0, **load_kwargs):
-
-=======
-    def partial_fit(self, train_main, train_appliances, do_preprocessing=True, **load_kwargs):
->>>>>>> e7fc09e8
         # If no appliance wise parameters are provided, then copmute them using the first chunk
         if len(self.appliance_params) == 0:
             self.set_appliance_params(train_appliances)
@@ -206,10 +194,11 @@
             self.appliance_params.update({app_name:{'mean':app_mean,'std':app_std}})
         print (self.appliance_params)
 
+
     def clear_model_checkpoints(self):
         with os.scandir() as path_list:
             for entry in path_list:
                 if entry.is_file() and entry.name.startswith(self.file_prefix) \
                         and entry.name.endswith(".h5"):
                     print("{}: Removing {}".format(self.MODEL_NAME, entry.path))
-                    os.remove(entry.path)
+                    os.remove(entry.path)