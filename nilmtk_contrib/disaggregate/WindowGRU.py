from __future__ import print_function, division
from warnings import warn, filterwarnings

from matplotlib import rcParams
import matplotlib.pyplot as plt
from collections import OrderedDict
import sys
import pandas as pd
import numpy as np
import h5py
import os
import pickle

from tensorflow.keras.models import Sequential
from tensorflow.keras.layers import Dense, Conv1D, GRU, Bidirectional, Dropout
from tensorflow.keras.utils import plot_model
from tensorflow.keras.callbacks import ModelCheckpoint
import tensorflow.keras.backend as K
from nilmtk.utils import find_nearest
from nilmtk.feature_detectors import cluster
from nilmtk.disaggregate import Disaggregator
from nilmtk.datastore import HDFDataStore


class WindowGRU(Disaggregator):

    def __init__(self, params):

        self.MODEL_NAME = "WindowGRU"
        self.file_prefix = "{}-temp-weights".format(self.MODEL_NAME.lower())
        self.save_model_path = params.get('save-model-path',None)
        self.load_model_path = params.get('pretrained-model-path',None)
        self.chunk_wise_training = params.get('chunk_wise_training',False)
        self.sequence_length = params.get('sequence_length',99)
        self.n_epochs = params.get('n_epochs', 10)
        self.models = OrderedDict()
        self.max_val = 800
        self.batch_size = params.get('batch_size',512)

<<<<<<< HEAD
    def partial_fit(self, train_main, train_appliances, do_preprocessing=True, current_epoch=0, **load_kwargs):


=======
    def partial_fit(self, train_main, train_appliances, do_preprocessing=True, **load_kwargs):
>>>>>>> e7fc09e8
        if do_preprocessing:
            train_main, train_appliances = self.call_preprocessing(train_main, train_appliances, 'train')

        train_main = pd.concat(train_main,axis=0).values
        train_main = train_main.reshape((-1, self.sequence_length, 1))
        new_train_appliances  = []
        for app_name, app_df in train_appliances:
            app_df = pd.concat(app_df, axis=0).values
            app_df = app_df.reshape((-1, 1))
            new_train_appliances.append((app_name, app_df))

        train_appliances = new_train_appliances
        for app_name, app_df in train_appliances:
            if app_name not in self.models:
                print("First model training for", app_name)
                self.models[app_name] = self.return_network()
            else:
                print("Started re-training model for", app_name)

            model = self.models[app_name]
            mains = train_main.reshape((-1,self.sequence_length,1))
            app_reading = app_df.reshape((-1,1))
            filepath = self.file_prefix + "-{}-epoch{}.h5".format(
                    "_".join(appliance_name.split()),
                    current_epoch,
            )
            checkpoint = ModelCheckpoint(filepath,monitor='val_loss',verbose=1,save_best_only=True,mode='min')
            model.fit(
                    mains, app_reading,
                    validation_split=.15,
                    epochs=self.n_epochs,
                    batch_size=self.batch_size,
                    callbacks=[ checkpoint ],
                    shuffle=True,
            )
            model.load_weights(filepath)

    def disaggregate_chunk(self,test_main_list,model=None,do_preprocessing=True):

        if model is not None:
            self.models = model

        if do_preprocessing:
            test_main_list = self.call_preprocessing(
                test_main_list, submeters_lst=None, method='test')
        
        test_predictions = []
        for mains in test_main_list:
            disggregation_dict = {}
            mains = mains.values.reshape((-1,self.sequence_length,1))
            for appliance in self.models:
                prediction = self.models[appliance].predict(mains,batch_size=self.batch_size)
                prediction = np.reshape(prediction, len(prediction))
                valid_predictions = prediction.flatten()
                valid_predictions = np.where(valid_predictions > 0, valid_predictions, 0)
                valid_predictions = self._denormalize(valid_predictions, self.max_val)
                df = pd.Series(valid_predictions)
                disggregation_dict[appliance] = df
            results = pd.DataFrame(disggregation_dict, dtype='float32')
            test_predictions.append(results)
        return test_predictions

    def call_preprocessing(self, mains_lst, submeters_lst, method):
        max_val = self.max_val
        if method == 'train':
            print("Training processing")
            processed_mains = []

            for mains in mains_lst:
                # add padding values
                padding = [0 for i in range(0, self.sequence_length - 1)]
                paddf = pd.DataFrame({mains.columns.values[0]: padding})
                mains = mains.append(paddf)
                mainsarray = self.preprocess_train_mains(mains)
                processed_mains.append(pd.DataFrame(mainsarray))

            tuples_of_appliances = []
            for (appliance_name, app_dfs_list) in submeters_lst:
                processed_app_dfs = []
                for app_df in app_dfs_list:                    
                    data = self.preprocess_train_appliances(app_df)
                    processed_app_dfs.append(pd.DataFrame(data))
                tuples_of_appliances.append((appliance_name, processed_app_dfs))

            return processed_mains , tuples_of_appliances

        if method == 'test':
            processed_mains = []
            for mains in mains_lst:                
                # add padding values
                padding = [0 for i in range(0, self.sequence_length - 1)]
                paddf = pd.DataFrame({mains.columns.values[0]: padding})
                mains = mains.append(paddf)
                mainsarray = self.preprocess_test_mains(mains)
                processed_mains.append(pd.DataFrame(mainsarray))

            return processed_mains

    def preprocess_test_mains(self, mains):

        mains = self._normalize(mains, self.max_val)
        mainsarray = np.array(mains)
        indexer = np.arange(self.sequence_length)[
            None, :] + np.arange(len(mainsarray) - self.sequence_length + 1)[:, None]
        mainsarray = mainsarray[indexer]
        mainsarray = mainsarray.reshape((-1,self.sequence_length))
        return pd.DataFrame(mainsarray)

    def preprocess_train_appliances(self, appliance):

        appliance = self._normalize(appliance, self.max_val)
        appliancearray = np.array(appliance)
        appliancearray = appliancearray.reshape((-1,1))
        return pd.DataFrame(appliancearray)

    def preprocess_train_mains(self, mains):

        mains = self._normalize(mains, self.max_val)
        mainsarray = np.array(mains)
        indexer = np.arange(self.sequence_length)[None, :] + np.arange(len(mainsarray) - self.sequence_length + 1)[:, None]
        mainsarray = mainsarray[indexer]
        mainsarray = mainsarray.reshape((-1,self.sequence_length))
        return pd.DataFrame(mainsarray)

    def _normalize(self, chunk, mmax):

        tchunk = chunk / mmax
        return tchunk

    def _denormalize(self, chunk, mmax):

        tchunk = chunk * mmax
        return tchunk

    def return_network(self):
        '''Creates the GRU architecture described in the paper
        '''
        model = Sequential()
        # 1D Conv
        model.add(Conv1D(16,4,activation='relu',input_shape=(self.sequence_length,1),padding="same",strides=1))
        # Bi-directional GRUs
        model.add(Bidirectional(GRU(64, activation='relu',
                                    return_sequences=True), merge_mode='concat'))
        model.add(Dropout(0.5))
        model.add(Bidirectional(GRU(128, activation='relu',
                                    return_sequences=False), merge_mode='concat'))
        model.add(Dropout(0.5))
        # Fully Connected Layers
        model.add(Dense(128, activation='relu'))
        model.add(Dropout(0.5))
        model.add(Dense(1, activation='linear'))
        model.compile(loss='mse', optimizer='adam')
        return model

    def clear_model_checkpoints(self):
        with os.scandir() as path_list:
            for entry in path_list:
                if entry.is_file() and entry.name.startswith(self.file_prefix) \
                        and entry.name.endswith(".h5"):
                    print("{}: Removing {}".format(self.MODEL_NAME, entry.path))
                    os.remove(entry.path)
<|MERGE_RESOLUTION|>--- conflicted
+++ resolved
@@ -1,4 +1,3 @@
-from __future__ import print_function, division
 from warnings import warn, filterwarnings
 
 from matplotlib import rcParams
@@ -37,13 +36,7 @@
         self.max_val = 800
         self.batch_size = params.get('batch_size',512)
 
-<<<<<<< HEAD
     def partial_fit(self, train_main, train_appliances, do_preprocessing=True, current_epoch=0, **load_kwargs):
-
-
-=======
-    def partial_fit(self, train_main, train_appliances, do_preprocessing=True, **load_kwargs):
->>>>>>> e7fc09e8
         if do_preprocessing:
             train_main, train_appliances = self.call_preprocessing(train_main, train_appliances, 'train')
 
